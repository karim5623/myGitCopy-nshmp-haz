--- conflicted
+++ resolved
@@ -83,23 +83,13 @@
 			Optional<Executor> ex)
 			throws InterruptedException, ExecutionException {
 
-<<<<<<< HEAD
-		AsyncList<HazardCurveSet> curveSetCollector = AsyncList.createWithCapacity(model.size());
-
-		for (SourceSet<? extends Source> sourceSet : model) {
-			
-			if (sourceSet.type() == CLUSTER) {
-
-				ClusterSourceSet clusterSourceSet = (ClusterSourceSet) sourceSet;
-=======
 		checkNotNull(model);
 		checkNotNull(config);
 		checkNotNull(site);
 		checkNotNull(ex);
->>>>>>> c2a26fd1
 
 		Logger log = Logger.getLogger(Calcs.class.getName());
-
+			
 		if (ex.isPresent()) {
 			return asyncHazardCurve(model, config, site, ex.get());
 		}
